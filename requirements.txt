Flask==0.11.1
Werkzeug==0.11.11
Jinja2==2.8
itsdangerous==0.24
click==6.6
MarkupSafe==0.23

httplib2==0.10.3
Flask-Admin==1.4.2
Flask-RESTful==0.3.5
Flask-Login==0.4.0
Flask-OAuthLib==0.9.2
Flask-SQLAlchemy==2.1
Flask-Migrate==2.0.1
flask-mail==0.9.1
flask-sslify==0.1.5
Flask-Limiter==0.9.3
passlib==1.6.2
aniso8601==1.1.0
blinker==1.3
psycopg2==2.5.2
python-dateutil==2.4.2
pytz==2016.7
redis==2.10.5
requests==2.11.1
six==1.10.0
SQLAlchemy==1.1.4
sqlparse==0.1.8
wsgiref==0.1.2
honcho==0.5.0
statsd==2.1.2
gunicorn==19.4.5
celery==3.1.23
jsonschema==2.4.0
RestrictedPython==3.6.0
pysaml2==2.4.0
pycrypto==2.6.1
funcy==1.7.1
raven==6.0.0
semver==2.2.1
xlsxwriter==0.9.3
pystache==0.5.4
parsedatetime==2.1
<<<<<<< HEAD
cryptography==1.4
simplejson==3.10.0
# Uncomment the requirement for ldap3 if using ldap.
# It is not included by default because of the GPL license conflict.
# ldap3==2.2.4
=======
cryptography==2.0.2
simplejson==3.10.0
>>>>>>> 1bc8d586
<|MERGE_RESOLUTION|>--- conflicted
+++ resolved
@@ -41,13 +41,8 @@
 xlsxwriter==0.9.3
 pystache==0.5.4
 parsedatetime==2.1
-<<<<<<< HEAD
-cryptography==1.4
+cryptography==2.0.2
 simplejson==3.10.0
 # Uncomment the requirement for ldap3 if using ldap.
 # It is not included by default because of the GPL license conflict.
-# ldap3==2.2.4
-=======
-cryptography==2.0.2
-simplejson==3.10.0
->>>>>>> 1bc8d586
+# ldap3==2.2.4